
# @configure_input@

########################################################################
##
## Microsemi Switchtec(tm) PCIe Management Library
## Copyright (c) 2017, Microsemi Corporation
##
## Permission is hereby granted, free of charge, to any person obtaining a
## copy of this software and associated documentation files (the "Software"),
## to deal in the Software without restriction, including without limitation
## the rights to use, copy, modify, merge, publish, distribute, sublicense,
## and/or sell copies of the Software, and to permit persons to whom the
## Software is furnished to do so, subject to the following conditions:
##
## The above copyright notice and this permission notice shall be included
## in all copies or substantial portions of the Software.
##
## THE SOFTWARE IS PROVIDED "AS IS", WITHOUT WARRANTY OF ANY KIND, EXPRESS
## OR IMPLIED, INCLUDING BUT NOT LIMITED TO THE WARRANTIES OF MERCHANTABILITY,
## FITNESS FOR A PARTICULAR PURPOSE AND NONINFRINGEMENT. IN NO EVENT SHALL
## THE AUTHORS OR COPYRIGHT HOLDERS BE LIABLE FOR ANY CLAIM, DAMAGES OR
## OTHER LIABILITY, WHETHER IN AN ACTION OF CONTRACT, TORT OR OTHERWISE,
## ARISING FROM, OUT OF OR IN CONNECTION WITH THE SOFTWARE OR THE USE OR
## OTHER DEALINGS IN THE SOFTWARE.
##
########################################################################

OBJDIR ?= build

DESTDIR ?=
PREFIX ?= /usr/local
RPMBUILD ?= rpmbuild

BINDIR ?= $(DESTDIR)$(PREFIX)/bin
LIBDIR ?= $(DESTDIR)$(PREFIX)/lib
INCDIR ?= $(DESTDIR)$(PREFIX)/include
SYSCONFDIR ?= $(DESTDIR)/etc

CC=@CC@
WINDRES=@WINDRES@
override CPPFLAGS+=@CPPFLAGS@
override CPPFLAGS+=-I. -Iinc -I$(OBJDIR) -DCOMPLETE_ENV=\"SWITCHTEC_COMPLETE\"
override CFLAGS+=-g -Wall -Wno-initializer-overrides @CFLAGS@
DEPFLAGS= -MT $@ -MMD -MP -MF $(OBJDIR)/$*.d
LDLIBS=@LIBS@
override LDFLAGS+=@LDFLAGS@

LIB_SRCS=$(wildcard lib/*.c) $(wildcard lib/platform/*.c)
CLI_SRCS=$(wildcard cli/*.c)

LIB_OBJS=$(addprefix $(OBJDIR)/, $(patsubst %.c,%.o, $(LIB_SRCS)))
CLI_OBJS=$(addprefix $(OBJDIR)/, $(patsubst %.c,%.o, $(CLI_SRCS)))

STLIBNAME ?= libswitchtec.a

MACHINE=$(shell $(CC) -dumpmachine)

ifeq ($(findstring mingw,$(MACHINE)),mingw)
  EXENAME ?= switchtec.exe
  INSTEXENAME ?= switchtec
  SHLIBNAME ?= switchtec.dll
  IMPLIBNAME ?= libswitchtec.dll.a
  override LDFLAGS += -Wl,--out-implib,$(IMPLIBNAME)
<<<<<<< HEAD
  SHLDLIBS = -lsetupapi -lcrypto -mwindows
  LDLIBS += -lsetupapi -lcrypto -mwindows
=======
  SHLDLIBS = -lsetupapi @LIBS@ -mwindows -lws2_32
  LDLIBS += -lsetupapi 
>>>>>>> a6f31e74
  LDCONFIG=
  override CPPFLAGS += -DNTDDI_VERSION=NTDDI_VISTA -D_WIN32_WINNT=_WIN32_WINNT_VISTA
else
  EXENAME ?= switchtec
  INSTEXENAME ?= $(EXENAME)
  SHLIBNAME ?= libswitchtec.so
  IMPLIBNAME ?= $(SHLIBNAME)
  LDCONFIG=ldconfig
  override CFLAGS += -fPIC
endif

ifneq ($(WINDRES), )
  CLI_OBJS += $(OBJDIR)/cli/cli.o
  LIB_OBJS += $(OBJDIR)/lib/lib.o
endif

ifneq ($(V), 1)
Q=@
else
NQ=:
endif

ifeq ($(W), 1)
CFLAGS += -Werror
endif

compile: $(STLIBNAME) $(SHLIBNAME) $(EXENAME) examples/temp

clean:
	$(Q)rm -rf $(STLIBNAME) $(SHLIBNAME) $(EXENAME) $(OBJDIR) *.a \
		examples/temp examples/*.o

distclean: clean
	$(Q)rm -rf config.log config.status *.lib *.exe *.so *.dll build* \
		Makefile autom4te.cache *.tar* switchtec.spec

$(OBJDIR)/version.h $(OBJDIR)/version.mk: FORCE $(OBJDIR)
	@$(SHELL_PATH) ./VERSION-GEN
-include $(OBJDIR)/version.mk

$(OBJDIR):
	$(Q)mkdir -p $(OBJDIR)/cli $(OBJDIR)/lib $(OBJDIR)/lib/platform

$(OBJDIR)/%.o: %.c | $(OBJDIR)
	@$(NQ) echo "  CC    $<"
	$(Q)$(COMPILE.c) $(DEPFLAGS) $< -o $@

$(OBJDIR)/%.o: %.rc $(OBJDIR)/version.h | $(OBJDIR)
	@$(NQ) echo "  RC    $<"
	$(Q)$(WINDRES) $(CPPFLAGS) $< $@

$(STLIBNAME): $(LIB_OBJS)
	@$(NQ) echo "  AR    $@"
	$(Q)$(AR) rDsc $@ $^

$(SHLIBNAME): $(LIB_OBJS)
	@$(NQ) echo "  LD    $@"
	$(Q)$(LINK.o) -shared -Wl,-soname,$@.$(MAJOR_VER) $^ $(SHLDLIBS) -o $@

$(EXENAME): $(CLI_OBJS) $(STLIBNAME)
	@$(NQ) echo "  LD    $@"
	$(Q)$(LINK.o) $^ $(LDLIBS) -o $@

examples/%.o: examples/%.c
	@$(NQ) echo "  CC    $<"
	$(Q)$(COMPILE.c) $(DEPFLAGS) $< -o $@

examples/%: examples/%.o | $(SHLIBNAME)
	@$(NQ) echo "  LD    $@"
	$(Q)$(LINK.o) $^ $(IMPLIBNAME) $(LDLIBS) -o $@

install-bash-completion:
	@$(NQ) echo "  INSTALL  $(SYSCONFDIR)/bash_completion.d/bash-switchtec-completion.sh"
	$(Q)install -d $(SYSCONFDIR)/bash_completion.d
	$(Q)install -m 644 -T ./completions/bash-switchtec-completion.sh \
		$(SYSCONFDIR)/bash_completion.d/switchtec

install-bin: compile
	$(Q)install -d $(BINDIR) $(LIBDIR)

	@$(NQ) echo "  INSTALL  $(BINDIR)/$(INSTEXENAME)"
	$(Q)install -s $(EXENAME) $(BINDIR)/$(INSTEXENAME)
	@$(NQ) echo "  INSTALL  $(LIBDIR)/$(STLIBNAME)"
	$(Q)install -m 0664 $(STLIBNAME) $(LIBDIR)
	@$(NQ) echo "  INSTALL  $(LIBDIR)/$(IMPLIBNAME).$(VERSION)"
	$(Q)install $(IMPLIBNAME) $(LIBDIR)/$(IMPLIBNAME).$(VERSION)
	@$(NQ) echo "  INSTALL  $(LIBDIR)/$(IMPLIBNAME)"
	$(Q)ln -fs $(IMPLIBNAME).$(MAJOR_VER) $(LIBDIR)/$(IMPLIBNAME)
	@$(NQ) echo "  INSTALL  $(INCDIR)/switchtec"
	@$(Q)mkdir -p $(INCDIR)
	@$(Q)cp -r inc/switchtec $(INCDIR)

install-pkg: install-bin install-bash-completion

install: install-bin install-bash-completion
	@$(NQ) echo "  LDCONFIG"
	$(Q)$(LDCONFIG) $(LIBDIR)

uninstall:
	@$(NQ) echo "  LDCONFIG"
	$(Q)$(LDCONFIG) $(LIBDIR)

switchtec.spec: switchtec.spec.in $(OBJDIR)/version.mk
	sed -e 's/@@VERSION@@/$(VERSION)/g' < $< | sed -e 's/@@RELEASE@@/$(RELEASE)/g' > $@+
	mv $@+ $@

PKG=switchtec-$(VERSION)-$(RELEASE)
dist: switchtec.spec
	git archive --format=tar --prefix=$(PKG)/ HEAD > $(PKG).tar
	@echo $(VERSION)-$(RELEASE) > version
	tar -rf $(PKG).tar --xform="s%^%$(PKG)/%" switchtec.spec version
	xz -f $(PKG).tar
	rm -f version

rpm: dist
	$(RPMBUILD) -ta $(PKG).tar.xz

doc:
	make -C doc

.PHONY: clean compile install unintsall install-bin install-bash-completion doc
.PHONY: FORCE dist rpm


-include $(patsubst %.o,%.d,$(LIB_OBJS) $(CLI_OBJS))<|MERGE_RESOLUTION|>--- conflicted
+++ resolved
@@ -62,13 +62,8 @@
   SHLIBNAME ?= switchtec.dll
   IMPLIBNAME ?= libswitchtec.dll.a
   override LDFLAGS += -Wl,--out-implib,$(IMPLIBNAME)
-<<<<<<< HEAD
-  SHLDLIBS = -lsetupapi -lcrypto -mwindows
-  LDLIBS += -lsetupapi -lcrypto -mwindows
-=======
-  SHLDLIBS = -lsetupapi @LIBS@ -mwindows -lws2_32
+  SHLDLIBS = -lsetupapi -lcrypto -mwindows -lws2_32
   LDLIBS += -lsetupapi 
->>>>>>> a6f31e74
   LDCONFIG=
   override CPPFLAGS += -DNTDDI_VERSION=NTDDI_VISTA -D_WIN32_WINNT=_WIN32_WINNT_VISTA
 else
