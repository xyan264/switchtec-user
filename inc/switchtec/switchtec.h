/*
 * Microsemi Switchtec(tm) PCIe Management Library
 * Copyright (c) 2017, Microsemi Corporation
 *
 * Permission is hereby granted, free of charge, to any person obtaining a
 * copy of this software and associated documentation files (the "Software"),
 * to deal in the Software without restriction, including without limitation
 * the rights to use, copy, modify, merge, publish, distribute, sublicense,
 * and/or sell copies of the Software, and to permit persons to whom the
 * Software is furnished to do so, subject to the following conditions:
 *
 * The above copyright notice and this permission notice shall be included
 * in all copies or substantial portions of the Software.
 *
 * THE SOFTWARE IS PROVIDED "AS IS", WITHOUT WARRANTY OF ANY KIND, EXPRESS
 * OR IMPLIED, INCLUDING BUT NOT LIMITED TO THE WARRANTIES OF MERCHANTABILITY,
 * FITNESS FOR A PARTICULAR PURPOSE AND NONINFRINGEMENT. IN NO EVENT SHALL
 * THE AUTHORS OR COPYRIGHT HOLDERS BE LIABLE FOR ANY CLAIM, DAMAGES OR
 * OTHER LIABILITY, WHETHER IN AN ACTION OF CONTRACT, TORT OR OTHERWISE,
 * ARISING FROM, OUT OF OR IN CONNECTION WITH THE SOFTWARE OR THE USE OR
 * OTHER DEALINGS IN THE SOFTWARE.
 *
 */

#ifndef LIBSWITCHTEC_SWITCHTEC_H
#define LIBSWITCHTEC_SWITCHTEC_H

#include "mrpc.h"
#include "portable.h"
#include "registers.h"

#include <stdlib.h>
#include <stdint.h>
#include <stdio.h>

#ifdef __cplusplus
extern "C" {
#endif

struct switchtec_dev;

#define SWITCHTEC_MAX_PARTS  48
#define SWITCHTEC_MAX_PORTS  48
#define SWITCHTEC_MAX_STACKS 8
#define SWITCHTEC_MAX_EVENT_COUNTERS 64
#define SWITCHTEC_UNBOUND_PORT 255
#define SWITCHTEC_PFF_PORT_VEP 100

#ifdef __CHECKER__
#define __gas __attribute__((noderef, address_space(1)))
#else
#define __gas
#endif

typedef __gas struct switchtec_gas *gasptr_t;
#define SWITCHTEC_MAP_FAILED ((gasptr_t) -1)

struct switchtec_device_info {
	char name[256];
	char desc[256];
	char pci_dev[256];
	char product_id[32];
	char product_rev[8];
	char fw_version[32];
	char path[PATH_MAX];
};

struct switchtec_port_id {
	unsigned char partition;
	unsigned char stack;
	unsigned char upstream;
	unsigned char stk_id;
	unsigned char phys_id;
	unsigned char log_id;
};

struct switchtec_status {
	struct switchtec_port_id port;
	unsigned char cfg_lnk_width;
	unsigned char neg_lnk_width;
	unsigned char link_up;
	unsigned char link_rate;
	unsigned char ltssm;
	const char *ltssm_str;
	char *pci_dev;
	int vendor_id;
	int device_id;
	char *class_devices;
};

enum switchtec_log_type {
	SWITCHTEC_LOG_RAM,
	SWITCHTEC_LOG_FLASH,
	SWITCHTEC_LOG_MEMLOG,
	SWITCHTEC_LOG_REGS,
	SWITCHTEC_LOG_THRD_STACK,
	SWITCHTEC_LOG_SYS_STACK,
	SWITCHTEC_LOG_THRD,
};

enum switchtec_fw_image_type {
	SWITCHTEC_FW_TYPE_BOOT = 0x0,
	SWITCHTEC_FW_TYPE_MAP0 = 0x1,
	SWITCHTEC_FW_TYPE_MAP1 = 0x2,
	SWITCHTEC_FW_TYPE_IMG0 = 0x3,
	SWITCHTEC_FW_TYPE_DAT0 = 0x4,
	SWITCHTEC_FW_TYPE_DAT1 = 0x5,
	SWITCHTEC_FW_TYPE_NVLOG = 0x6,
	SWITCHTEC_FW_TYPE_IMG1 = 0x7,
};

struct switchtec_fw_image_info {
	enum switchtec_fw_image_type type;
	char version[32];
	size_t image_addr;
	size_t image_len;
	unsigned long crc;
	int active;
	int running;
};

struct switchtec_event_summary {
	uint64_t global;
	uint64_t part_bitmap;
	unsigned local_part;
	unsigned part[SWITCHTEC_MAX_PARTS];
	unsigned pff[SWITCHTEC_MAX_PORTS];
};

enum switchtec_event_id {
	SWITCHTEC_EVT_INVALID = -1,
	SWITCHTEC_GLOBAL_EVT_STACK_ERROR,
	SWITCHTEC_GLOBAL_EVT_PPU_ERROR,
	SWITCHTEC_GLOBAL_EVT_ISP_ERROR,
	SWITCHTEC_GLOBAL_EVT_SYS_RESET,
	SWITCHTEC_GLOBAL_EVT_FW_EXC,
	SWITCHTEC_GLOBAL_EVT_FW_NMI,
	SWITCHTEC_GLOBAL_EVT_FW_NON_FATAL,
	SWITCHTEC_GLOBAL_EVT_FW_FATAL,
	SWITCHTEC_GLOBAL_EVT_TWI_MRPC_COMP,
	SWITCHTEC_GLOBAL_EVT_TWI_MRPC_COMP_ASYNC,
	SWITCHTEC_GLOBAL_EVT_CLI_MRPC_COMP,
	SWITCHTEC_GLOBAL_EVT_CLI_MRPC_COMP_ASYNC,
	SWITCHTEC_GLOBAL_EVT_GPIO_INT,
	SWITCHTEC_GLOBAL_EVT_GFMS,
	SWITCHTEC_PART_EVT_PART_RESET,
	SWITCHTEC_PART_EVT_MRPC_COMP,
	SWITCHTEC_PART_EVT_MRPC_COMP_ASYNC,
	SWITCHTEC_PART_EVT_DYN_PART_BIND_COMP,
	SWITCHTEC_PFF_EVT_AER_IN_P2P,
	SWITCHTEC_PFF_EVT_AER_IN_VEP,
	SWITCHTEC_PFF_EVT_DPC,
	SWITCHTEC_PFF_EVT_CTS,
	SWITCHTEC_PFF_EVT_HOTPLUG,
	SWITCHTEC_PFF_EVT_IER,
	SWITCHTEC_PFF_EVT_THRESH,
	SWITCHTEC_PFF_EVT_POWER_MGMT,
	SWITCHTEC_PFF_EVT_TLP_THROTTLING,
	SWITCHTEC_PFF_EVT_FORCE_SPEED,
	SWITCHTEC_PFF_EVT_CREDIT_TIMEOUT,
	SWITCHTEC_PFF_EVT_LINK_STATE,
	SWITCHTEC_MAX_EVENTS,
};

/*********** Platform Functions ***********/

struct switchtec_dev *switchtec_open(const char *device);
struct switchtec_dev *switchtec_open_by_path(const char *path);
struct switchtec_dev *switchtec_open_by_index(int index);
struct switchtec_dev *switchtec_open_by_pci_addr(int domain, int bus,
						 int device, int func);
void switchtec_close(struct switchtec_dev *dev);
int switchtec_list(struct switchtec_device_info **devlist);
int switchtec_get_fw_version(struct switchtec_dev *dev, char *buf,
			     size_t buflen);
int switchtec_cmd(struct switchtec_dev *dev, uint32_t cmd,
		  const void *payload, size_t payload_len, void *resp,
		  size_t resp_len);
int switchtec_get_devices(struct switchtec_dev *dev,
			  struct switchtec_status *status,
			  int ports);
int switchtec_pff_to_port(struct switchtec_dev *dev, int pff,
			  int *partition, int *port);
int switchtec_port_to_pff(struct switchtec_dev *dev, int partition,
			  int port, int *pff);
int switchtec_flash_part(struct switchtec_dev *dev,
			 struct switchtec_fw_image_info *info,
			 enum switchtec_fw_image_type part);
int switchtec_event_summary(struct switchtec_dev *dev,
			    struct switchtec_event_summary *sum);
int switchtec_event_check(struct switchtec_dev *dev,
			  struct switchtec_event_summary *check,
			  struct switchtec_event_summary *res);
int switchtec_event_ctl(struct switchtec_dev *dev,
			enum switchtec_event_id e,
			int index, int flags,
			uint32_t data[5]);
int switchtec_event_wait(struct switchtec_dev *dev, int timeout_ms);

/*********** Generic Accessors ***********/

__attribute__ ((pure))
const char *switchtec_name(struct switchtec_dev *dev);
__attribute__ ((pure)) int switchtec_partition(struct switchtec_dev *dev);
int switchtec_echo(struct switchtec_dev *dev, uint32_t input, uint32_t *output);
int switchtec_hard_reset(struct switchtec_dev *dev);
int switchtec_status(struct switchtec_dev *dev,
		     struct switchtec_status **status);
void switchtec_status_free(struct switchtec_status *status, int ports);

void switchtec_perror(const char *str);
int switchtec_log_to_file(struct switchtec_dev *dev,
			  enum switchtec_log_type type,
			  int fd);
float switchtec_die_temp(struct switchtec_dev *dev);

static const float switchtec_gen_transfers[] = {0, 2.5, 5, 8, 16};
static const float switchtec_gen_datarate[] = {0, 250, 500, 985, 1969};

/*********** EVENT Handling ***********/

enum switchtec_event_flags {
	SWITCHTEC_EVT_FLAG_CLEAR = 1 << 0,
	SWITCHTEC_EVT_FLAG_EN_POLL = 1 << 1,
	SWITCHTEC_EVT_FLAG_EN_LOG = 1 << 2,
	SWITCHTEC_EVT_FLAG_EN_CLI = 1 << 3,
	SWITCHTEC_EVT_FLAG_EN_FATAL = 1 << 4,
	SWITCHTEC_EVT_FLAG_DIS_POLL = 1 << 5,
	SWITCHTEC_EVT_FLAG_DIS_LOG = 1 << 6,
	SWITCHTEC_EVT_FLAG_DIS_CLI = 1 << 7,
	SWITCHTEC_EVT_FLAG_DIS_FATAL = 1 << 8,
};

enum {
	SWITCHTEC_EVT_IDX_LOCAL = -1,
	SWITCHTEC_EVT_IDX_ALL = -2,
};

enum switchtec_event_type {
	SWITCHTEC_EVT_GLOBAL,
	SWITCHTEC_EVT_PART,
	SWITCHTEC_EVT_PFF,
};

int switchtec_event_summary_set(struct switchtec_event_summary *sum,
				enum switchtec_event_id e,
				int index);
int switchtec_event_summary_test(struct switchtec_event_summary *sum,
				 enum switchtec_event_id e,
				 int index);
int switchtec_event_summary_iter(struct switchtec_event_summary *sum,
				 enum switchtec_event_id *e,
				 int *idx);
enum switchtec_event_type switchtec_event_info(enum switchtec_event_id e,
					       const char **name,
					       const char **desc);
int switchtec_event_wait_for(struct switchtec_dev *dev,
			     enum switchtec_event_id e, int index,
			     struct switchtec_event_summary *res,
			     int timeout_ms);

/******** FIRMWARE Management ********/

enum switchtec_fw_dlstatus {
	SWITCHTEC_DLSTAT_READY = 0,
	SWITCHTEC_DLSTAT_INPROGRESS = 1,
	SWITCHTEC_DLSTAT_HEADER_INCORRECT = 2,
	SWITCHTEC_DLSTAT_OFFSET_INCORRECT = 3,
	SWITCHTEC_DLSTAT_CRC_INCORRECT = 4,
	SWITCHTEC_DLSTAT_LENGTH_INCORRECT = 5,
	SWITCHTEC_DLSTAT_HARDWARE_ERR = 6,
	SWITCHTEC_DLSTAT_COMPLETES = 7,
	SWITCHTEC_DLSTAT_SUCCESS_FIRM_ACT = 8,
	SWITCHTEC_DLSTAT_SUCCESS_DATA_ACT = 9,
};

<<<<<<< HEAD
=======
enum switchtec_fw_image_type {
	SWITCHTEC_FW_TYPE_BOOT = 0x0,
	SWITCHTEC_FW_TYPE_MAP0 = 0x1,
	SWITCHTEC_FW_TYPE_MAP1 = 0x2,
	SWITCHTEC_FW_TYPE_IMG0 = 0x3,
	SWITCHTEC_FW_TYPE_DAT0 = 0x4,
	SWITCHTEC_FW_TYPE_DAT1 = 0x5,
	SWITCHTEC_FW_TYPE_NVLOG = 0x6,
	SWITCHTEC_FW_TYPE_IMG1 = 0x7,
	SWITCHTEC_FW_TYPE_SEEPROM = 0xFE,
};

>>>>>>> 565a9987
enum switchtec_fw_ro {
	SWITCHTEC_FW_RW = 0,
	SWITCHTEC_FW_RO = 1,
};

enum switchtec_fw_active {
	SWITCHTEC_FW_PART_ACTIVE = 1,
	SWITCHTEC_FW_PART_RUNNING = 2,
};

static inline int switchtec_fw_active(struct switchtec_fw_image_info *inf)
{
	return inf->active & SWITCHTEC_FW_PART_ACTIVE;
}

static inline int switchtec_fw_running(struct switchtec_fw_image_info *inf)
{
	return inf->active & SWITCHTEC_FW_PART_RUNNING;
}

struct switchtec_fw_footer {
	char magic[4];
	uint32_t image_len;
	uint32_t load_addr;
	uint32_t version;
	uint32_t rsvd;
	uint32_t header_crc;
	uint32_t image_crc;
};

int switchtec_fw_dlstatus(struct switchtec_dev *dev,
			  enum switchtec_fw_dlstatus *status,
			  enum mrpc_bg_status *bgstatus);
int switchtec_fw_wait(struct switchtec_dev *dev,
		      enum switchtec_fw_dlstatus *status);
int switchtec_fw_toggle_active_partition(struct switchtec_dev *dev,
					 int toggle_fw, int toggle_cfg);
int switchtec_fw_write_fd(struct switchtec_dev *dev, int img_fd,
			  int dont_activate,
			  void (*progress_callback)(int cur, int tot));
int switchtec_fw_write_file(struct switchtec_dev *dev, FILE *fimg,
			    int dont_activate,
			    void (*progress_callback)(int cur, int tot));
int switchtec_fw_read_fd(struct switchtec_dev *dev, int fd,
			 unsigned long addr, size_t len,
			 void (*progress_callback)(int cur, int tot));
int switchtec_fw_read(struct switchtec_dev *dev, unsigned long addr,
		      size_t len, void *buf);
int switchtec_fw_read_footer(struct switchtec_dev *dev,
			     unsigned long partition_start,
			     size_t partition_len,
			     struct switchtec_fw_footer *ftr,
			     char *version, size_t version_len);
void switchtec_fw_perror(const char *s, int ret);
int switchtec_fw_file_info(int fd, struct switchtec_fw_image_info *info);
const char *switchtec_fw_image_type(const struct switchtec_fw_image_info *info);
int switchtec_fw_part_info(struct switchtec_dev *dev, int nr_info,
			   struct switchtec_fw_image_info *info);
int switchtec_fw_img_info(struct switchtec_dev *dev,
			  struct switchtec_fw_image_info *act_img,
			  struct switchtec_fw_image_info *inact_img);
int switchtec_fw_cfg_info(struct switchtec_dev *dev,
			  struct switchtec_fw_image_info *act_cfg,
			  struct switchtec_fw_image_info *inact_cfg,
			  struct switchtec_fw_image_info *mult_cfg,
			  int *nr_mult);
int switchtec_fw_img_write_hdr(int fd, struct switchtec_fw_footer *ftr,
			       enum switchtec_fw_image_type type);
int switchtec_fw_is_boot_ro(struct switchtec_dev *dev);
int switchtec_fw_set_boot_ro(struct switchtec_dev *dev,
			     enum switchtec_fw_ro ro);

/********** EVENT COUNTER *********/

enum switchtec_evcntr_type_mask {
	UNSUP_REQ_ERR = 1 << 0,
	ECRC_ERR = 1 << 1,
	MALFORM_TLP_ERR = 1 << 2,
	RCVR_OFLOW_ERR = 1 << 3,
	CMPLTR_ABORT_ERR = 1 << 4,
	POISONED_TLP_ERR = 1 << 5,
	SURPRISE_DOWN_ERR = 1 << 6,
	DATA_LINK_PROTO_ERR = 1 << 7,
	HDR_LOG_OFLOW_ERR = 1 << 8,
	UNCOR_INT_ERR = 1 << 9,
	REPLAY_TMR_TIMEOUT = 1 << 10,
	REPLAY_NUM_ROLLOVER = 1 << 11,
	BAD_DLPP = 1 << 12,
	BAD_TLP = 1 << 13,
	RCVR_ERR = 1 << 14,
	RCV_FATAL_MSG = 1 << 15,
	RCV_NON_FATAL_MSG = 1 << 16,
	RCV_CORR_MSG = 1 << 17,
	NAK_RCVD = 1 << 18,
	RULE_TABLE_HIT = 1 << 19,
	POSTED_TLP = 1 << 20,
	COMP_TLP = 1 << 21,
	NON_POSTED_TLP = 1 << 22,
	ALL_ERRORS = (UNSUP_REQ_ERR | ECRC_ERR | MALFORM_TLP_ERR |
		      RCVR_OFLOW_ERR | CMPLTR_ABORT_ERR | POISONED_TLP_ERR |
		      SURPRISE_DOWN_ERR | DATA_LINK_PROTO_ERR |
		      HDR_LOG_OFLOW_ERR | UNCOR_INT_ERR |
		      REPLAY_TMR_TIMEOUT | REPLAY_NUM_ROLLOVER |
		      BAD_DLPP | BAD_TLP | RCVR_ERR | RCV_FATAL_MSG |
		      RCV_NON_FATAL_MSG | RCV_CORR_MSG | NAK_RCVD),
	ALL_TLPS = (POSTED_TLP | COMP_TLP | NON_POSTED_TLP),
	ALL = (1 << 23) - 1,
};

extern const struct switchtec_evcntr_type_list {
	enum switchtec_evcntr_type_mask mask;
	const char *name;
	const char *help;
} switchtec_evcntr_type_list[];

struct switchtec_evcntr_setup {
	unsigned port_mask;
	enum switchtec_evcntr_type_mask type_mask;
	int egress;
	unsigned threshold;
};

int switchtec_evcntr_type_count(void);
const char *switchtec_evcntr_type_str(int *type_mask);
int switchtec_evcntr_setup(struct switchtec_dev *dev, unsigned stack_id,
			   unsigned cntr_id,
			   struct switchtec_evcntr_setup *setup);
int switchtec_evcntr_get_setup(struct switchtec_dev *dev, unsigned stack_id,
			       unsigned cntr_id, unsigned nr_cntrs,
			       struct switchtec_evcntr_setup *res);
int switchtec_evcntr_get(struct switchtec_dev *dev, unsigned stack_id,
			 unsigned cntr_id, unsigned nr_cntrs, unsigned *res,
			 int clear);
int switchtec_evcntr_get_both(struct switchtec_dev *dev, unsigned stack_id,
			      unsigned cntr_id, unsigned nr_cntrs,
			      struct switchtec_evcntr_setup *setup,
			      unsigned *counts, int clear);
int switchtec_evcntr_wait(struct switchtec_dev *dev, int timeout_ms);

/********** BANDWIDTH COUNTER *********/

struct switchtec_bwcntr_res {
	uint64_t time_us;
	struct switchtec_bwcntr_dir {
		uint64_t posted;
		uint64_t comp;
		uint64_t nonposted;
	} egress, ingress;
};

void switchtec_bwcntr_sub(struct switchtec_bwcntr_res *new,
			  struct switchtec_bwcntr_res *old);

int switchtec_bwcntr_many(struct switchtec_dev *dev, int nr_ports,
			  int *phys_port_ids, int clear,
			  struct switchtec_bwcntr_res *res);
int switchtec_bwcntr_all(struct switchtec_dev *dev, int clear,
			 struct switchtec_port_id **ports,
			 struct switchtec_bwcntr_res **res);
uint64_t switchtec_bwcntr_tot(struct switchtec_bwcntr_dir *d);

/********** LATENCY COUNTER *********/

#define SWITCHTEC_LAT_ALL_INGRESS 63

int switchtec_lat_setup_many(struct switchtec_dev *dev, int nr_ports,
			     int *egress_port_ids, int *ingress_port_ids);
int switchtec_lat_setup(struct switchtec_dev *dev, int egress_port_id,
			int ingress_port_id, int clear);
int switchtec_lat_get_many(struct switchtec_dev *dev, int nr_ports,
			   int clear, int *egress_port_ids,
			   int *cur_ns, int *max_ns);
int switchtec_lat_get(struct switchtec_dev *dev, int clear,
		      int egress_port_ids, int *cur_ns,
		      int *max_ns);

/********** GLOBAL ADDRESS SPACE ACCESS *********/

/*
 * GAS map maps the hardware registers into user memory space.
 * Needless to say, this can be very dangerous and should only
 * be done if you know what you are doing. Any register accesses
 * that use this will remain unsupported by Microsemi unless it's
 * done within the switchtec user project or otherwise specified.
 */

gasptr_t switchtec_gas_map(struct switchtec_dev *dev, int writeable,
                           size_t *map_size);
void switchtec_gas_unmap(struct switchtec_dev *dev, gasptr_t map);

#ifdef __cplusplus
}
#endif

#endif<|MERGE_RESOLUTION|>--- conflicted
+++ resolved
@@ -107,6 +107,7 @@
 	SWITCHTEC_FW_TYPE_DAT1 = 0x5,
 	SWITCHTEC_FW_TYPE_NVLOG = 0x6,
 	SWITCHTEC_FW_TYPE_IMG1 = 0x7,
+	SWITCHTEC_FW_TYPE_SEEPROM = 0xFE,
 };
 
 struct switchtec_fw_image_info {
@@ -274,21 +275,6 @@
 	SWITCHTEC_DLSTAT_SUCCESS_DATA_ACT = 9,
 };
 
-<<<<<<< HEAD
-=======
-enum switchtec_fw_image_type {
-	SWITCHTEC_FW_TYPE_BOOT = 0x0,
-	SWITCHTEC_FW_TYPE_MAP0 = 0x1,
-	SWITCHTEC_FW_TYPE_MAP1 = 0x2,
-	SWITCHTEC_FW_TYPE_IMG0 = 0x3,
-	SWITCHTEC_FW_TYPE_DAT0 = 0x4,
-	SWITCHTEC_FW_TYPE_DAT1 = 0x5,
-	SWITCHTEC_FW_TYPE_NVLOG = 0x6,
-	SWITCHTEC_FW_TYPE_IMG1 = 0x7,
-	SWITCHTEC_FW_TYPE_SEEPROM = 0xFE,
-};
-
->>>>>>> 565a9987
 enum switchtec_fw_ro {
 	SWITCHTEC_FW_RW = 0,
 	SWITCHTEC_FW_RO = 1,
